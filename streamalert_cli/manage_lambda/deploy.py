--- conflicted
+++ resolved
@@ -88,11 +88,7 @@
         if not terraform_generate_handler(config=config):
             return False
 
-<<<<<<< HEAD
-        if not deploy(options.functions, config, options.clusters):
-=======
         if not deploy(config, options.functions, options.clusters):
->>>>>>> 7647608a
             return False
 
         # Update the rule table now if the rules engine is being deployed
@@ -114,14 +110,11 @@
         bool: False if errors occurred, True otherwise
     """
     LOGGER.info('Deploying: %s', ', '.join(sorted(functions)))
-<<<<<<< HEAD
-=======
 
     deployment_package = package.LambdaPackage(config)
     package_path = deployment_package.create()
     if not package_path:
         return False
->>>>>>> 7647608a
 
     # Terraform apply only to the module which contains our lambda functions
     clusters = clusters or config.clusters()
@@ -175,68 +168,6 @@
         set: Terraform module paths to target during this deployment
     """
 
-<<<<<<< HEAD
-    package_mapping = {
-        'alert': PackageMap(
-            streamalert_packages.AlertProcessorPackage,
-            {'module.alert_processor_iam', 'module.alert_processor_lambda'},
-            True
-        ),
-        'alert_merger': PackageMap(
-            streamalert_packages.AlertMergerPackage,
-            {'module.alert_merger_iam', 'module.alert_merger_lambda'},
-            True
-        ),
-        'apps': PackageMap(
-            streamalert_packages.AppPackage,
-            {'module.app_{}_{}_{}'.format(app_info['app_name'], cluster, suffix)
-             for suffix in {'lambda', 'iam'}
-             for cluster in clusters
-             for app_info in config['clusters'][cluster]['modules'].get(
-                 'streamalert_apps', {}
-             ).values()
-             if 'app_name' in app_info},
-            any(info['modules'].get('streamalert_apps')
-                for info in config['clusters'].values())
-        ),
-        'artifact_extractor': PackageMap(
-            streamalert_packages.ArtifactExtractorPackage,
-            {'module.artifact_extractor_iam', 'module.artifact_extractor_lambda'},
-            config['lambda'].get('artifact_extractor_config', {}).get('enabled', False)
-        ),
-        'athena': PackageMap(
-            streamalert_packages.AthenaPartitionerPackage,
-            {'module.athena_partitioner_iam', 'module.athena_partitioner_lambda'},
-            True
-        ),
-        'classifier': PackageMap(
-            streamalert_packages.ClassifierPackage,
-            {'module.classifier_{}_{}'.format(cluster, suffix)
-             for suffix in {'lambda', 'iam'}
-             for cluster in clusters},
-            True
-        ),
-        'rule': PackageMap(
-            streamalert_packages.RulesEnginePackage,
-            {'module.rules_engine_iam', 'module.rules_engine_lambda'},
-            True
-        ),
-        'rule_promo': PackageMap(
-            streamalert_packages.RulePromotionPackage,
-            {'module.rule_promotion_iam', 'module.rule_promotion_lambda'},
-            config['lambda'].get('rule_promotion_config', {}).get('enabled', False)
-        ),
-        'scheduled_queries': PackageMap(
-            streamalert_packages.ScheduledQueriesPackage,
-            {'module.scheduled_queries'},
-            config['scheduled_queries'].get('enabled', False)
-        ),
-        'threat_intel_downloader': PackageMap(
-            streamalert_packages.ThreatIntelDownloaderPackage,
-            {'module.threat_intel_downloader'},
-            config['lambda'].get('threat_intel_downloader_config', False)
-        )
-=======
     target_mapping = {
         'alert': {
             'targets': {
@@ -251,6 +182,13 @@
                 'module.alert_merger_lambda',
             },
             'enabled': True  # required function
+        },
+        'artifact_extractor': {
+            'targets': {
+                'module.artifact_extractor_iam',
+                'module.artifact_extractor_lambda'
+            },
+            'enabled': config['lambda'].get('artifact_extractor_config', {}).get('enabled', False)
         },
         'athena': {
             'targets': {
@@ -309,7 +247,6 @@
             },
             'enabled': config['lambda'].get('threat_intel_downloader_config', False),
         }
->>>>>>> 7647608a
     }
 
     targets = set()
