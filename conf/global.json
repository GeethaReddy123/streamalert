{
  "account": {
    "aws_account_id": "AWS_ACCOUNT_ID_GOES_HERE",
    "prefix": "PREFIX_GOES_HERE",
    "region": "us-east-1"
  },
  "general": {
    "matcher_locations": [
      "matchers"
    ],
    "rule_locations": [
      "rules"
    ],
    "scheduled_query_locations": [
      "scheduled_queries"
    ],
    "publisher_locations": [
      "publishers"
<<<<<<< HEAD
=======
    ],
    "third_party_libraries": [
      "pathlib2==2.3.5",
      "policyuniverse==1.3.2.1"
>>>>>>> 7647608a
    ]
  },
  "infrastructure": {
    "alerts_table": {
      "read_capacity": 5,
      "write_capacity": 5
    },
    "firehose": {
      "use_prefix": true,
      "buffer_interval": 900,
      "buffer_size": 128,
      "enabled": false,
      "enabled_logs": {}
    },
    "monitoring": {},
    "rule_staging": {
      "cache_refresh_minutes": 10,
      "enabled": false,
      "table": {
        "read_capacity": 20,
        "write_capacity": 5
      }
    },
    "classifier_sqs": {
      "use_prefix": true
    }
  }
}<|MERGE_RESOLUTION|>--- conflicted
+++ resolved
@@ -16,13 +16,10 @@
     ],
     "publisher_locations": [
       "publishers"
-<<<<<<< HEAD
-=======
     ],
     "third_party_libraries": [
       "pathlib2==2.3.5",
       "policyuniverse==1.3.2.1"
->>>>>>> 7647608a
     ]
   },
   "infrastructure": {
