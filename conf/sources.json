--- conflicted
+++ resolved
@@ -20,15 +20,14 @@
         "duo"
       ]
     },
-<<<<<<< HEAD
     "prefix_cluster_onelogin-events-app-name_app": {
       "logs": [
         "onelogin"
-=======
+      ]
+    },
     "prefix_cluster_duo_admin_sm-app-name_app": {
       "logs": [
         "duo"
->>>>>>> 3a22d5c1
       ]
     }
   }
